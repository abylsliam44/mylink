--- conflicted
+++ resolved
@@ -1,74 +1,69 @@
-version: '3.9'
-
-services:
-  db:
-    image: postgres:15-alpine
-    environment:
-      POSTGRES_USER: postgres
-      POSTGRES_PASSWORD: postgres
-      POSTGRES_DB: smartbot_db
-    volumes:
-      - postgres_data:/var/lib/postgresql/data
-    healthcheck:
-      test: ["CMD-SHELL", "pg_isready -U postgres"]
-      interval: 10s
-      timeout: 5s
-      retries: 5
-
-  redis:
-    image: redis:7-alpine
-    volumes:
-      - redis_data:/data
-    healthcheck:
-      test: ["CMD", "redis-cli", "ping"]
-      interval: 10s
-      timeout: 5s
-      retries: 5
-
-  backend:
-    build:
-      context: ./backend
-    command: uvicorn app.main:app --host 0.0.0.0 --port 8000 --reload
-    environment:
-      DATABASE_URL: postgresql+asyncpg://postgres:postgres@db:5432/smartbot_db
-      DATABASE_URL_SYNC: postgresql://postgres:postgres@db:5432/smartbot_db
-      REDIS_URL: redis://redis:6379/0
-      SECRET_KEY: your-secret-key-change-this-in-production
-      DEBUG: "True"
-      ALLOWED_ORIGINS: http://localhost:8011
-      OPENAI_API_KEY: ${OPENAI_API_KEY}
-      OPENAI_MODEL: ${OPENAI_MODEL:-gpt-4.1}
-    ports:
-      - "8010:8000"
-    volumes:
-      - ./backend:/app
-    depends_on:
-      db:
-        condition: service_healthy
-      redis:
-        condition: service_healthy
-
-  frontend:
-    build:
-      context: ./frontend
-    environment:
-<<<<<<< HEAD
-      VITE_API_URL: http://localhost:8010
-=======
-      # Inside docker network, refer to backend by service name
-      VITE_API_BASE: http://backend:8000
->>>>>>> 285b5362
-    ports:
-      - "8011:5173"
-    # Temporarily disabled volume mount to force use of built image
-    # volumes:
-    #   - ./frontend:/app
-    #   - /app/node_modules
-    command: sh -c "npm ci && npm run dev -- --host 0.0.0.0 --port 5173"
-    depends_on:
-      - backend
-
-volumes:
-  postgres_data:
-  redis_data:
-
+version: '3.9'
+
+services:
+  db:
+    image: postgres:15-alpine
+    environment:
+      POSTGRES_USER: postgres
+      POSTGRES_PASSWORD: postgres
+      POSTGRES_DB: smartbot_db
+    volumes:
+      - postgres_data:/var/lib/postgresql/data
+    healthcheck:
+      test: ["CMD-SHELL", "pg_isready -U postgres"]
+      interval: 10s
+      timeout: 5s
+      retries: 5
+
+  redis:
+    image: redis:7-alpine
+    volumes:
+      - redis_data:/data
+    healthcheck:
+      test: ["CMD", "redis-cli", "ping"]
+      interval: 10s
+      timeout: 5s
+      retries: 5
+
+  backend:
+    build:
+      context: ./backend
+    command: uvicorn app.main:app --host 0.0.0.0 --port 8000 --reload
+    environment:
+      DATABASE_URL: postgresql+asyncpg://postgres:postgres@db:5432/smartbot_db
+      DATABASE_URL_SYNC: postgresql://postgres:postgres@db:5432/smartbot_db
+      REDIS_URL: redis://redis:6379/0
+      SECRET_KEY: your-secret-key-change-this-in-production
+      DEBUG: "True"
+      ALLOWED_ORIGINS: http://localhost:8011
+      OPENAI_API_KEY: ${OPENAI_API_KEY}
+      OPENAI_MODEL: ${OPENAI_MODEL:-gpt-4.1}
+    ports:
+      - "8010:8000"
+    volumes:
+      - ./backend:/app
+    depends_on:
+      db:
+        condition: service_healthy
+      redis:
+        condition: service_healthy
+
+  frontend:
+    build:
+      context: ./frontend
+    environment:
+      # Inside docker network, refer to backend by service name
+      VITE_API_BASE: http://backend:8000
+    ports:
+      - "8011:5173"
+    volumes:
+      - ./frontend:/app
+      - /app/node_modules
+    command: sh -c "npm ci && npm run dev -- --host 0.0.0.0 --port 5173"
+    depends_on:
+      - backend
+
+volumes:
+  postgres_data:
+  redis_data:
+